use std::ops::{Deref, DerefMut};
use std::{mem, fmt};
use std::str::FromStr;
use secp256k1::{Message as SecpMessage, RecoverableSignature, RecoveryId, Error as SecpError};
use secp256k1::key::{SecretKey, PublicKey};
use rustc_serialize::hex::{ToHex, FromHex};
use {Secret, Public, SECP256K1, Error, Message};

#[repr(C)]
#[derive(Eq)]
pub struct Signature([u8; 65]);

impl Signature {
	/// Get a slice into the 'r' portion of the data.
	pub fn r(&self) -> &[u8] {
		&self.0[0..32]
	}

	/// Get a slice into the 's' portion of the data.
	pub fn s(&self) -> &[u8] {
		&self.0[32..64]
	}

	/// Get the recovery byte.
	pub fn v(&self) -> u8 {
		self.0[64]
	}
}

// manual implementation large arrays don't have trait impls by default.
// remove when integer generics exist
impl ::std::cmp::PartialEq for Signature {
	fn eq(&self, other: &Self) -> bool {
		&self.0[..] == &other.0[..]
	}
}

// also manual for the same reason, but the pretty printing might be useful.
impl fmt::Debug for Signature {
	fn fmt(&self, f: &mut fmt::Formatter) -> Result<(), fmt::Error> {
		f.debug_struct("Signature")
			.field("r", &self.0[0..32].to_hex())
			.field("s", &self.0[32..64].to_hex())
			.field("v", &self.0[64..65].to_hex())
		.finish()
	}
}

impl fmt::Display for Signature {
	fn fmt(&self, f: &mut fmt::Formatter) -> Result<(), fmt::Error> {
		write!(f, "{}", self.to_hex())
	}
}

impl FromStr for Signature {
	type Err = Error;

	fn from_str(s: &str) -> Result<Self, Self::Err> {
		match s.from_hex() {
			Ok(ref hex) if hex.len() == 65 => {
				let mut data = [0; 65];
				data.copy_from_slice(&hex[0..65]);
				Ok(Signature(data))
			},
			_ => Err(Error::InvalidSignature)
		}
	}
}

impl Default for Signature {
	fn default() -> Self {
		Signature([0; 65])
	}
}

impl From<[u8; 65]> for Signature {
	fn from(s: [u8; 65]) -> Self {
		Signature(s)
	}
}

impl Into<[u8; 65]> for Signature {
	fn into(self) -> [u8; 65] {
		self.0
	}
}

impl Deref for Signature {
	type Target = [u8; 65];

	fn deref(&self) -> &Self::Target {
		&self.0
	}
}

impl DerefMut for Signature {
	fn deref_mut(&mut self) -> &mut Self::Target {
		&mut self.0
	}
}

pub fn sign(secret: &Secret, message: &Message) -> Result<Signature, Error> {
	let context = &SECP256K1;
	// no way to create from raw byte array.
	let sec: &SecretKey = unsafe { mem::transmute(secret) };
	let s = try!(context.sign_recoverable(&try!(SecpMessage::from_slice(&message[..])), sec));
	let (rec_id, data) = s.serialize_compact(context);
	let mut data_arr = [0; 65];

	// no need to check if s is low, it always is
	data_arr[0..64].copy_from_slice(&data[0..64]);
	data_arr[64] = rec_id.to_i32() as u8;
	Ok(Signature(data_arr))
}

pub fn verify(public: &Public, signature: &Signature, message: &Message) -> Result<bool, Error> {
	let context = &SECP256K1;
	let rsig = try!(RecoverableSignature::from_compact(context, &signature[0..64], try!(RecoveryId::from_i32(signature[64] as i32))));
	let sig = rsig.to_standard(context);

	let pdata: [u8; 65] = {
		let mut temp = [4u8; 65];
<<<<<<< HEAD
		(&mut temp[1..65]).copy_from_slice(&public[..]);
=======
		temp[1..65].copy_from_slice(public.deref());
>>>>>>> 3277ca0e
		temp
	};

	let publ = try!(PublicKey::from_slice(context, &pdata));
	match context.verify(&try!(SecpMessage::from_slice(&message[..])), &sig, &publ) {
		Ok(_) => Ok(true),
		Err(SecpError::IncorrectSignature) => Ok(false),
		Err(x) => Err(Error::from(x))
	}
}

#[cfg(test)]
mod tests {
	use std::str::FromStr;
	use {Generator, Random, Message};
	use super::{sign, verify, Signature};

	#[test]
	fn signature_to_and_from_str() {
		let keypair = Random.generate().unwrap();
		let message = Message::default();
		let signature = sign(keypair.secret(), &message).unwrap();
		let string = format!("{}", signature);
		let deserialized = Signature::from_str(&string).unwrap();
		assert_eq!(signature, deserialized);
	}

	#[test]
	fn sign_and_verify() {
		let keypair = Random.generate().unwrap();
		let message = Message::default();
		let signature = sign(keypair.secret(), &message).unwrap();
		assert!(verify(keypair.public(), &signature, &message).unwrap());
	}
}<|MERGE_RESOLUTION|>--- conflicted
+++ resolved
@@ -120,11 +120,7 @@
 
 	let pdata: [u8; 65] = {
 		let mut temp = [4u8; 65];
-<<<<<<< HEAD
-		(&mut temp[1..65]).copy_from_slice(&public[..]);
-=======
 		temp[1..65].copy_from_slice(public.deref());
->>>>>>> 3277ca0e
 		temp
 	};
 
